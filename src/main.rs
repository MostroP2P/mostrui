pub mod db;
pub mod nip59;
pub mod settings;
pub mod util;

use crate::db::connect;
use crate::nip59::{gift_wrap, unwrap_gift_wrap};
use crate::settings::{get_settings_path, init_global_settings, Settings};
use crate::util::order_from_tags;
use chrono::{DateTime, Local, TimeZone};
use mostro_core::message::{Action, Content, Message};
use mostro_core::order::{Kind as OrderKind, SmallOrder as Order, Status};
use mostro_core::NOSTR_REPLACEABLE_EVENT_KIND;
use nostr_sdk::prelude::*;
use nostr_sdk::Kind::ParameterizedReplaceable;
use ratatui::layout::Flex;
use ratatui::style::Color;
use ratatui::widgets::{Clear, Paragraph, Wrap};
use ratatui::{
    buffer::Buffer,
    crossterm::event::{Event, EventStream, KeyCode, KeyEventKind},
    layout::{Constraint, Layout, Rect},
    style::palette::tailwind::{BLUE, SLATE},
    style::{Style, Stylize},
    text::Line,
    widgets::{
        Block, Cell, HighlightSpacing, Row, StatefulWidget, Table, TableState, Tabs, Widget,
    },
    DefaultTerminal, Frame,
};
use std::cmp::Ordering;
use std::path::PathBuf;
use std::str::FromStr;
use std::sync::OnceLock;
use std::{
    sync::{Arc, RwLock},
    time::Duration,
};
use tui_input::backend::crossterm::EventHandler;
use tui_input::Input;
mod widgets;
use widgets::settings_widget::SettingsWidget;

static SETTINGS: OnceLock<Settings> = OnceLock::new();

// TODO: generate keys for each order (maker or taker)
// pubkey 000001273664dafe71d01c4541b726864bc430471f106eb48afc988ef6443a15
const MY_PRIVATE_KEY: &str = "e02e5a36e3439b2df5172976bb58398ab2507306471c903c3820e1bcd57cd10b";

#[tokio::main]
async fn main() -> Result<()> {
    let settings_path = get_settings_path();
    let settings_file_path = PathBuf::from(settings_path);

    // Create config global var
    init_global_settings(Settings::new(settings_file_path)?);
    let terminal = ratatui::init();
    let author = PublicKey::from_str(Settings::get().mostro_pubkey.as_str())?;
    let app = App::new(author);
    let _db = connect().await?;

    let client = Client::new(&app.my_keys);
    let relays = Settings::get().relays.clone();
    for relay in relays {
        client.add_relay(relay).await?;
    }
    client.connect().await;

    let since = chrono::Utc::now() - chrono::Duration::days(1);
    let timestamp = since.timestamp();
    let since = Timestamp::from_secs(timestamp as u64);
    // Here subscribe to get orders
    let orders_sub_id = SubscriptionId::new("orders-sub-id");
    let filter = Filter::new()
        .author(author)
        .kind(ParameterizedReplaceable(NOSTR_REPLACEABLE_EVENT_KIND))
        .custom_tag(SingleLetterTag::lowercase(Alphabet::Y), vec!["mostro"])
        .custom_tag(SingleLetterTag::lowercase(Alphabet::Z), vec!["order"])
        .since(since);
    client
        .subscribe_with_id(orders_sub_id, vec![filter], None)
        .await?;

    // Here subscribe to get messages
    let messages_sub_id = SubscriptionId::new("messages-sub-id");
    let filter = Filter::new()
        .pubkey(app.my_keys.public_key())
        .kinds([Kind::GiftWrap, Kind::PrivateDirectMessage])
        .since(since);
    client
        .subscribe_with_id(messages_sub_id, vec![filter], None)
        .await?;
    let app_result = app.run(terminal, client).await;
    ratatui::restore();

    app_result
}

#[derive(Debug)]
struct App {
    my_keys: Keys,
    mostro_pubkey: PublicKey,
    should_quit: bool,
    show_order: bool,
    selected_tab: usize,
    orders: OrderListWidget,
    messages: MostroListWidget,
    show_amount_input: bool,
    show_invoice_input: bool,
    amount_input: Input,
}

impl App {
    const FRAMES_PER_SECOND: f32 = 60.0;

    pub fn new(mostro_pubkey: PublicKey) -> Self {
        let amount_input = Input::default();

        Self {
            my_keys: Keys::parse(MY_PRIVATE_KEY).unwrap(),
            mostro_pubkey,
            should_quit: false,
            show_order: false,
            selected_tab: 0,
            orders: OrderListWidget::default(),
            messages: MostroListWidget::default(),
            show_amount_input: false,
            show_invoice_input: false,
            amount_input,
        }
    }

    //pub fn generate_new_keys(&mut self) {
    //   self.my_keys = Keys::generate();
    //}

    pub async fn run(mut self, mut terminal: DefaultTerminal, client: Client) -> Result<()> {
        self.orders.run(client.clone());
        self.messages.run(client.clone(), self.my_keys.clone());

        let period = Duration::from_secs_f32(1.0 / Self::FRAMES_PER_SECOND);
        let mut interval = tokio::time::interval(period);
        let mut events = EventStream::new();

        while !self.should_quit {
            tokio::select! {
                _ = interval.tick() => { terminal.draw(|frame| self.draw(frame))?; },
                Some(Ok(event)) = events.next() => self.handle_event(&event, client.clone()).await,
            }
        }
        Ok(())
    }

    fn draw(&mut self, frame: &mut Frame) {
        let vertical = Layout::vertical([Constraint::Length(3), Constraint::Fill(1)]);
        let [tabs_area, body_area] = vertical.areas(frame.area());

        // Defining tabs labels
        let tab_titles = ["Orders", "My Trades", "Messages", "Settings"]
            .iter()
            .map(|t| Line::from(*t).bold())
            .collect::<Vec<Line>>();
        let color = Color::from_str("#304F00").unwrap();

        let tabs = Tabs::new(tab_titles)
            .block(Block::bordered().title(" Mostro "))
            .bg(color)
            .select(self.selected_tab)
            .highlight_style(Style::new().fg(BLUE.c400));

        frame.render_widget(tabs, tabs_area);

        match self.selected_tab {
            0 => self.render_orders_tab(frame, body_area),
            1 => self.render_text_tab(frame, body_area, "My Trades"),
            2 => self.render_messages_tab(frame, body_area),
            3 => self.render_settings_tab(frame, body_area),
            _ => {}
        }

        if self.show_invoice_input {
            let popup_area = popup_area(frame.area(), 50, 20);
            let block = Block::bordered().title("Invoice input").bg(Color::Black);
            let lines = vec![
                Line::raw("🧌 You took this selling order, please use a fiat payment processor that allows you to send the money immediately and in which there is no risk of freezing funds."),
                Line::raw("If, for any reason, your payment processor puts the payment on pause and the funds do not arrive in less than 22 hours, the sats will return to the seller, putting the buyer at risk and I cannot force the seller to send the sats again."),
                Line::raw("If you agree with the above, enter a lightning invoice."),
            ];
            let paragraph = Paragraph::new(lines).block(block).wrap(Wrap { trim: true });
            let input_paragraph = Paragraph::new(vec![Line::from(self.amount_input.value())])
                .block(Block::default().borders(ratatui::widgets::Borders::ALL))
                .wrap(Wrap { trim: true });
            frame.render_widget(Clear, popup_area);
            frame.render_widget(paragraph, popup_area);

            // Render input
            frame.render_widget(
                input_paragraph,
                Rect::new(popup_area.x, popup_area.y + 4, popup_area.width, 3),
            );
        }

        if self.show_amount_input {
            let popup_area = popup_area(frame.area(), 55, 25);
            let color: Color = Color::from_str("#14161C").unwrap();
            let block = Block::bordered()
                .title("Amount input".to_string())
                .bg(color)
                .title_style(Style::new().fg(Color::White))
                .title_bottom(format!("ESC to close, ENTER to send fiat amount")); 
            let selected = self.orders.state.read().unwrap().table_state.selected();
            let state = self.orders.state.read().unwrap();
            let order = match selected {
                Some(i) => state.orders.get(i).unwrap(),
                None => return,
            };
            let lines = vec![
                Line::raw("This is a range order."),
                Line::raw(format!(
                    "Please enter an amount between {} {}.",
                    order.fiat_amount(),
                    order.fiat_code
                )),
            ];

            let paragraph = Paragraph::new(lines)
                .block(block)
                .cyan()
                .wrap(Wrap { trim: true });
            let input_paragraph = Paragraph::new(vec![Line::from(self.amount_input.value())])
                .block(Block::default().borders(ratatui::widgets::Borders::ALL))
                .wrap(Wrap { trim: true });
            frame.render_widget(Clear, popup_area);
            frame.render_widget(paragraph, popup_area);

            // Render input
            frame.render_widget(
                input_paragraph,
                Rect::new(popup_area.x, popup_area.y + 6, popup_area.width, 3),
            );
        }

        if self.show_order {
            let popup_area = popup_area(frame.area(), 50, 60);
            let selected = self.orders.state.read().unwrap().table_state.selected();
            let state = self.orders.state.read().unwrap();
            let order = match selected {
                Some(i) => state.orders.get(i).unwrap(),
                None => return,
            };
            let action = match order.kind {
                Some(OrderKind::Buy) => "Sell",
                Some(OrderKind::Sell) => "Buy",
                _ => "Trade",
            };
            let order_type = match order.kind {
                Some(OrderKind::Buy) => "Buying",
                Some(OrderKind::Sell) => "Selling",
                _ => "Trading",
            };
            let color: Color = Color::from_str("#14161C").unwrap();
            let block = Block::bordered()
                .title("Order details".to_string())
                .bg(color)
                .title_style(Style::new().fg(Color::White))
                .title_bottom(format!("ESC to close, ENTER to {}", action));
            let sats_amount = order.sats_amount();
            let premium = match order.premium.cmp(&0) {
                Ordering::Equal => "No premium or discount".to_string(),
                Ordering::Less => format!("a {}% discount", order.premium),
                Ordering::Greater => format!("a {}% premium", order.premium),
            };
            let fiat_amount = order.fiat_amount();
            let created_at: DateTime<Local> =
                Local.timestamp_opt(order.created_at.unwrap(), 0).unwrap();
            let lines = vec![
                Line::raw(format!(
                    "Someone is {} sats for {} {} at {} with {}.",
                    order_type, fiat_amount, order.fiat_code, sats_amount, premium
                )),
                Line::raw(""),
                Line::raw(format!("The payment method is {}.", order.payment_method)),
                Line::raw(""),
                Line::raw(format!("Id: {}", order.id.unwrap())),
                Line::raw(""),
                Line::raw(format!("Created at: {}", created_at)),
            ];
            let paragraph = Paragraph::new(lines)
                .block(block)
                .cyan()
                .wrap(Wrap { trim: true });

            frame.render_widget(Clear, popup_area);
            frame.render_widget(paragraph, popup_area);
        }
    }

    fn render_orders_tab(&self, frame: &mut Frame, area: Rect) {
        frame.render_widget(&self.orders, area);
    }

    fn render_messages_tab(&self, frame: &mut Frame, area: Rect) {
        frame.render_widget(&self.messages, area);
    }

    fn render_text_tab(&self, frame: &mut Frame, area: Rect, text: &str) {
        let text_line = Line::from(text).centered();
        frame.render_widget(text_line, area);
    }

    fn render_settings_tab(&self, frame: &mut Frame, area: Rect) {
        let settings_widget =
            SettingsWidget::new(self.mostro_pubkey, self.my_keys.secret_key().clone());
        frame.render_widget(settings_widget, area);
    }

    async fn handle_event(&mut self, event: &Event, client: Client) {
        if let Event::Key(key) = event {
            if key.kind == KeyEventKind::Press {
                match key.code {
                    KeyCode::Char('q') => self.should_quit = true,
                    KeyCode::Char('j') | KeyCode::Down => {
                        if self.selected_tab == 2 {
                            self.messages.scroll_down();
                        } else {
                            self.orders.scroll_down();
                        }
                    }
                    KeyCode::Char('k') | KeyCode::Up => {
                        if self.selected_tab == 2 {
                            self.messages.scroll_up();
                        } else {
                            self.orders.scroll_up();
                        }
                    }
                    KeyCode::Left => {
                        if self.selected_tab > 0 {
                            self.selected_tab -= 1;
                        }
                    }
                    KeyCode::Right => {
                        if self.selected_tab < 3 {
                            self.selected_tab += 1;
                            self.show_order = false;
                            self.show_amount_input = false;
                        }
                    }
                    KeyCode::Enter => {
<<<<<<< HEAD
                        let order = {
                            let state = self.orders.state.read().unwrap();
                            let selected = state.table_state.selected();
                            selected.and_then(|i| state.orders.get(i).cloned())
                        };
                        
                        if let Some(order) = order {
                            if order.kind == Some(OrderKind::Sell) {
                                if self.show_amount_input {
                                    match self.amount_input.value().parse::<i64>() {
                                        Ok(value) => {
                                            if value >= order.min_amount.unwrap_or(10)
                                                && value <= order.max_amount.unwrap_or(500)
                                            {
                                                self.show_amount_input = false;
                                                self.show_order = false;
                                                // When nip 06 is implemented, check if there is a key saved in the database, and if there is not, create a new one
                                                let take_sell_message = Message::new_order(
                                                    None,
                                                    Some(order.id.unwrap()),
                                                    Action::TakeSell,
                                                    Some(Content::Amount(value)),
                                                )
                                                .as_json()
                                                .unwrap();

                                                println!(
                                                    "Taking the order {} for {} {} with payment method {}",
                                                    order.id.unwrap(),
                                                    value,
                                                    order.fiat_code,
                                                    order.payment_method
                                                );

                                                let event = gift_wrap(
                                                    &self.my_keys,
                                                    self.mostro_pubkey,
                                                    take_sell_message,
                                                    None,
                                                    0,
                                                )
                                                .unwrap();

                                                let msg = ClientMessage::event(event);
                                                let _ = client
                                                    .send_msg_to(Settings::get().relays, msg)
                                                    .await;
                                            } else {
                                                self.show_amount_input = false;
                                                println!(
                                                    "Value {} is out of the order range",
                                                    value
                                                );
                                            }
                                        }
                                        Err(_) => {
                                            self.show_amount_input = false;
                                            println!("Invalid amount input. Please enter a valid number.");
                                        }
                                    }
                                } else if self.show_order {
                                    if order.max_amount.is_some() {
                                        self.show_amount_input = true;
                                        self.show_order = false;
                                    } else {
                                        // When nip 06 is implemented, check if there is a key saved in the database, and if there is not, create a new one
                                        let take_sell_message = Message::new_order(
                                            None,
                                            Some(order.id.unwrap()),
                                            Action::TakeSell,
                                            None,
                                        )
                                        .as_json()
                                        .unwrap();
                                        println!(
                                            "Taking the order {} for {} {}, with payment method {}",
                                            order.id.unwrap(),
                                            order.fiat_amount,
                                            order.fiat_code,
                                            order.payment_method
                                        );
                                        let event = gift_wrap(
                                            &self.my_keys,
                                            self.mostro_pubkey,
                                            take_sell_message,
                                            None,
                                            0,
                                        )
                                        .unwrap();

                                        let msg = ClientMessage::event(event);
                                        let _ =
                                            client.send_msg_to(Settings::get().relays, msg).await;
                                        self.show_order = false;
                                    }
                                } else {
                                    self.show_order = true;
                                }
                            } else if order.kind == Some(OrderKind::Buy) {
                                // TODO
                                println!("Purchase order cannot be taken for now.")
=======
                        if self.selected_tab == 0 || self.show_order || self.show_amount_input || self.show_invoice_input {
                            let order = {
                                let state = self.orders.state.read().unwrap();
                                let selected = state.table_state.selected();
                                selected.and_then(|i| state.orders.get(i).cloned())
                            };

                            if let Some(order) = order {
                                if self.show_amount_input {
                                    let value = self.amount_input.value().parse::<i64>().unwrap_or(0);

                                    if value >= order.min_amount.unwrap_or(10)
                                        && value <= order.max_amount.unwrap_or(500)
                                    {
                                        self.show_amount_input = false;
                                        self.show_order = false;
                                        self.generate_new_keys(); // Generate new keys for taking a range order
                                        println!("range order");
                                    } else {
                                        println!("out of range error");
                                    }
                                } else if self.show_order {
                                    if order.max_amount.is_some() {
                                        self.show_amount_input = true;
                                        self.show_order = false;
                                    } else {
                                        self.generate_new_keys(); // Generate new keys for taking a non-range order
                                        let take_sell_message = Message::new_order(
                                            None,
                                            Some(order.id.unwrap()),
                                            Action::TakeSell,
                                            None,
                                        )
                                        .as_json()
                                        .unwrap();
                                        println!("take sell message: {:?}", take_sell_message);
                                        let event = gift_wrap(
                                            &self.my_keys,
                                            self.mostro_pubkey,
                                            take_sell_message,
                                            None,
                                            0,
                                        )
                                        .unwrap();
                                        let msg = ClientMessage::event(event);
                                        let _ = client.send_msg_to(Settings::get().relays, msg).await;
                                        if order.kind == Some(OrderKind::Buy) {
                                            println!("not range buy order");
                                        } else {
                                            println!("not range sell order");
                                        }
                                        self.show_order = false;
                                    }
                                } else {
                                    self.show_order = true;
                                }
>>>>>>> 257cdb03
                            }
                        }
                    }
                    KeyCode::Esc => {
                        self.show_order = false;
                        self.show_amount_input = false;                   
                    }
                    _ => {
                        if self.show_amount_input {
                            self.amount_input.handle_event(&Event::Key(*key)); // Handle keyboard events in textarea
                        }
                    }
                }
            }
        }
    }
}

#[derive(Debug, Clone, Default)]
struct MostroListWidget {
    state: Arc<RwLock<MostroListState>>,
}

#[derive(Debug, Default)]
struct MostroListState {
    messages: Vec<DM>,
    loading_state: LoadingState,
    table_state: TableState,
}

#[derive(Debug)]
struct DM {
    id: String,
    kind: Kind,
    sender: PublicKey,
    content: String,
    created_at: u64,
}

impl MostroListWidget {
    /// Start fetching the orders in the background.
    ///
    /// This method spawns a background task that fetches the orders from the Nostr relay.
    fn run(&self, client: Client, my_keys: Keys) {
        let this = self.clone();
        tokio::spawn(this.fetch_dms(client, my_keys));
    }

    async fn fetch_dms(self, client: Client, my_keys: Keys) {
        self.set_loading_state(LoadingState::Loading);

        client
            .handle_notifications(move |notification| {
                let this = self.clone();
                let my_keys = my_keys.clone();
                async move {
                    if let RelayPoolNotification::Event {
                        subscription_id,
                        event,
                        ..
                    } = notification
                    {
                        if subscription_id == SubscriptionId::new("messages-sub-id")
                            && event.kind == Kind::GiftWrap
                            || event.kind == Kind::PrivateDirectMessage
                        {
                            this.handle_message_event(*event, my_keys)?;
                        }
                    }
                    Ok(false)
                }
            })
            .await
            .unwrap();
    }

    fn set_loading_state(&self, state: LoadingState) {
        self.state.write().unwrap().loading_state = state;
    }

    fn scroll_down(&self) {
        self.state.write().unwrap().table_state.scroll_down_by(1);
    }

    fn scroll_up(&self) {
        self.state.write().unwrap().table_state.scroll_up_by(1);
    }

    fn handle_message_event(&self, event: nostr_sdk::Event, my_keys: Keys) -> Result<()> {
        match event.kind {
            Kind::GiftWrap => {
                let unwrapped_gift = match unwrap_gift_wrap(Some(&my_keys), None, None, &event) {
                    Ok(u) => u,
                    Err(_) => {
                        return Err("Error unwrapping gift".into());
                    }
                };
                let dm = DM {
                    id: event.id.to_string(),
                    kind: event.kind,
                    sender: unwrapped_gift.sender,
                    content: unwrapped_gift.rumor.content.clone(),
                    created_at: unwrapped_gift.rumor.created_at.as_u64(),
                };
                let mut state = self.state.write().unwrap();
                state.messages.retain(|m| m.id != dm.id);

                state.messages.push(dm);
                state.loading_state = LoadingState::Loaded;

                if !state.messages.is_empty() {
                    state.table_state.select(Some(0));
                }
                // Handle possible messages from mostro
                let message = Message::from_json(&unwrapped_gift.rumor.content).unwrap();
                match message.get_inner_message_kind().action {
                    Action::AddInvoice => {
                        // TODO: find a way of get a mutable reference to app
                        // app.show_invoice_input = true;
                    }
                    Action::NewOrder => {
                        todo!("New order created message");
                    }
                    Action::CantDo => {
                        println!("CantDo message");
                    }
                    Action::Rate => {
                        println!("Rate message");
                    }
                    _ => {}
                }
            }
            Kind::PrivateDirectMessage => todo!("Handle PrivateDirectMessage"),
            _ => {}
        }

        Ok(())
    }
}

impl Widget for &MostroListWidget {
    fn render(self, area: Rect, buf: &mut Buffer) {
        let mut state = self.state.write().unwrap();

        // A block with a right-aligned title with the loading state on the right
        let loading_state = Line::from(format!("{:?}", state.loading_state)).right_aligned();
        let color: Color = Color::from_str("#1D212C").unwrap();
        let block = Block::bordered()
            .title(" DMs ")
            .title(loading_state)
            .bg(color)
            .title_bottom("j/k to scroll, ENTER to select order, q to quit");
        // A table with the list of orders
        let rows = state.messages.iter().map(|dm| {
            let sender = if dm.sender
                == PublicKey::from_str(Settings::get().mostro_pubkey.as_str()).unwrap()
            {
                "Mostro".to_string()
            } else {
                dm.sender.to_string()
            };
            let content = if dm.kind == Kind::GiftWrap {
                let message = Message::from_json(&dm.content).unwrap();
                message.get_inner_message_kind().action.to_string()
            } else {
                dm.content.clone()
            };
            let created_at = Local.timestamp_opt(dm.created_at as i64, 0).unwrap();
            Row::new(vec![sender, content, created_at.to_string()])
        });
        let widths = [
            Constraint::Fill(1),
            Constraint::Fill(1),
            Constraint::Fill(1),
        ];
        let color = Color::from_str("#304F00").unwrap();
        let header_style = Style::default().fg(SLATE.c200).bg(color);
        let selected_style = Style::default().fg(BLUE.c400);
        let header = ["Sender", "Content", "Created At"]
            .into_iter()
            .map(Cell::from)
            .collect::<Row>()
            .style(header_style)
            .height(1);
        let table = Table::new(rows, widths)
            .header(header)
            .block(block)
            .highlight_spacing(HighlightSpacing::Always)
            .highlight_symbol(">>")
            .row_highlight_style(selected_style);

        StatefulWidget::render(table, area, buf, &mut state.table_state);
    }
}

#[derive(Debug, Clone, Default)]
struct OrderListWidget {
    state: Arc<RwLock<OrderListState>>,
}

#[derive(Debug, Default)]
struct OrderListState {
    orders: Vec<Order>,
    loading_state: LoadingState,
    table_state: TableState,
}

#[derive(Debug, Clone, Default, PartialEq, Eq)]
enum LoadingState {
    #[default]
    Idle,
    Loading,
    Loaded,
}

impl OrderListWidget {
    /// Start fetching the orders in the background.
    ///
    /// This method spawns a background task that fetches the orders from the Nostr relay.
    fn run(&self, client: Client) {
        let this = self.clone();
        tokio::spawn(this.fetch_orders(client));
    }

    async fn fetch_orders(self, client: Client) {
        self.set_loading_state(LoadingState::Loading);

        client
            .handle_notifications(move |notification| {
                let this = self.clone();
                async move {
                    if let RelayPoolNotification::Event {
                        subscription_id,
                        event,
                        ..
                    } = notification
                    {
                        if subscription_id == SubscriptionId::new("orders-sub-id") {
                            this.handle_order_event(*event)?;
                        }
                    }
                    Ok(false)
                }
            })
            .await
            .unwrap();
    }

    fn set_loading_state(&self, state: LoadingState) {
        self.state.write().unwrap().loading_state = state;
    }

    fn scroll_down(&self) {
        self.state.write().unwrap().table_state.scroll_down_by(1);
    }

    fn scroll_up(&self) {
        self.state.write().unwrap().table_state.scroll_up_by(1);
    }

    fn handle_order_event(&self, event: nostr_sdk::Event) -> Result<()> {
        let order = order_from_tags(event)?;
        let mut state = self.state.write().unwrap();
        state.orders.retain(|o| o.id != order.id);

        if order.status == Some(Status::Pending) {
            state.orders.push(order);
        }

        state.loading_state = LoadingState::Loaded;
        if !state.orders.is_empty() {
            state.table_state.select(Some(0));
        }

        Ok(())
    }
}

impl Widget for &OrderListWidget {
    fn render(self, area: Rect, buf: &mut Buffer) {
        let mut state = self.state.write().unwrap();

        // A block with a right-aligned title with the loading state on the right
        let loading_state = Line::from(format!("{:?}", state.loading_state)).right_aligned();
        let color: Color = Color::from_str("#1D212C").unwrap();
        let block = Block::bordered()
            .title(" Orders ")
            .title(loading_state)
            .bg(color)
            .title_bottom("j/k to scroll, ENTER to select order, q to quit");

        // A table with the list of orders
        let rows = state.orders.iter().map(|order| {
            let amount = order.sats_amount();
            let fiat_amount = order.fiat_amount();
            Row::new(vec![
                order.kind.unwrap().to_string(),
                order.fiat_code.clone(),
                amount,
                fiat_amount,
                order.payment_method.clone(),
                order.premium.to_string(),
            ])
        });
        let widths = [
            Constraint::Length(4),
            Constraint::Length(4),
            Constraint::Length(12),
            Constraint::Length(15),
            Constraint::Fill(1),
            Constraint::Length(3),
        ];
        let color = Color::from_str("#304F00").unwrap();
        let header_style = Style::default().fg(SLATE.c200).bg(color);
        let selected_style = Style::default().fg(BLUE.c400);
        let header = [
            "Kind",
            "Code",
            "Amount",
            "Fiat Amount",
            "Payment Method",
            "+/-",
        ]
        .into_iter()
        .map(Cell::from)
        .collect::<Row>()
        .style(header_style)
        .height(1);
        let table = Table::new(rows, widths)
            .header(header)
            .block(block)
            .highlight_spacing(HighlightSpacing::Always)
            .highlight_symbol(">>")
            .row_highlight_style(selected_style);

        StatefulWidget::render(table, area, buf, &mut state.table_state);
    }
}

fn popup_area(area: Rect, percent_x: u16, percent_y: u16) -> Rect {
    let vertical = Layout::vertical([Constraint::Percentage(percent_y)]).flex(Flex::Center);
    let horizontal = Layout::horizontal([Constraint::Percentage(percent_x)]).flex(Flex::Center);
    let [area] = vertical.areas(area);
    let [area] = horizontal.areas(area);
    area
}<|MERGE_RESOLUTION|>--- conflicted
+++ resolved
@@ -346,109 +346,6 @@
                         }
                     }
                     KeyCode::Enter => {
-<<<<<<< HEAD
-                        let order = {
-                            let state = self.orders.state.read().unwrap();
-                            let selected = state.table_state.selected();
-                            selected.and_then(|i| state.orders.get(i).cloned())
-                        };
-                        
-                        if let Some(order) = order {
-                            if order.kind == Some(OrderKind::Sell) {
-                                if self.show_amount_input {
-                                    match self.amount_input.value().parse::<i64>() {
-                                        Ok(value) => {
-                                            if value >= order.min_amount.unwrap_or(10)
-                                                && value <= order.max_amount.unwrap_or(500)
-                                            {
-                                                self.show_amount_input = false;
-                                                self.show_order = false;
-                                                // When nip 06 is implemented, check if there is a key saved in the database, and if there is not, create a new one
-                                                let take_sell_message = Message::new_order(
-                                                    None,
-                                                    Some(order.id.unwrap()),
-                                                    Action::TakeSell,
-                                                    Some(Content::Amount(value)),
-                                                )
-                                                .as_json()
-                                                .unwrap();
-
-                                                println!(
-                                                    "Taking the order {} for {} {} with payment method {}",
-                                                    order.id.unwrap(),
-                                                    value,
-                                                    order.fiat_code,
-                                                    order.payment_method
-                                                );
-
-                                                let event = gift_wrap(
-                                                    &self.my_keys,
-                                                    self.mostro_pubkey,
-                                                    take_sell_message,
-                                                    None,
-                                                    0,
-                                                )
-                                                .unwrap();
-
-                                                let msg = ClientMessage::event(event);
-                                                let _ = client
-                                                    .send_msg_to(Settings::get().relays, msg)
-                                                    .await;
-                                            } else {
-                                                self.show_amount_input = false;
-                                                println!(
-                                                    "Value {} is out of the order range",
-                                                    value
-                                                );
-                                            }
-                                        }
-                                        Err(_) => {
-                                            self.show_amount_input = false;
-                                            println!("Invalid amount input. Please enter a valid number.");
-                                        }
-                                    }
-                                } else if self.show_order {
-                                    if order.max_amount.is_some() {
-                                        self.show_amount_input = true;
-                                        self.show_order = false;
-                                    } else {
-                                        // When nip 06 is implemented, check if there is a key saved in the database, and if there is not, create a new one
-                                        let take_sell_message = Message::new_order(
-                                            None,
-                                            Some(order.id.unwrap()),
-                                            Action::TakeSell,
-                                            None,
-                                        )
-                                        .as_json()
-                                        .unwrap();
-                                        println!(
-                                            "Taking the order {} for {} {}, with payment method {}",
-                                            order.id.unwrap(),
-                                            order.fiat_amount,
-                                            order.fiat_code,
-                                            order.payment_method
-                                        );
-                                        let event = gift_wrap(
-                                            &self.my_keys,
-                                            self.mostro_pubkey,
-                                            take_sell_message,
-                                            None,
-                                            0,
-                                        )
-                                        .unwrap();
-
-                                        let msg = ClientMessage::event(event);
-                                        let _ =
-                                            client.send_msg_to(Settings::get().relays, msg).await;
-                                        self.show_order = false;
-                                    }
-                                } else {
-                                    self.show_order = true;
-                                }
-                            } else if order.kind == Some(OrderKind::Buy) {
-                                // TODO
-                                println!("Purchase order cannot be taken for now.")
-=======
                         if self.selected_tab == 0 || self.show_order || self.show_amount_input || self.show_invoice_input {
                             let order = {
                                 let state = self.orders.state.read().unwrap();
@@ -505,7 +402,6 @@
                                 } else {
                                     self.show_order = true;
                                 }
->>>>>>> 257cdb03
                             }
                         }
                     }
